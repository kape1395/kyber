package nist

import (
	"crypto/cipher"
	"encoding/hex"
	"errors"
	"io"
	"math/big"

	"github.com/dedis/crypto/abstract"
	"github.com/dedis/crypto/group"
	"github.com/dedis/crypto/math"
	"github.com/dedis/crypto/random"
	"github.com/dedis/crypto/util"
)

var zero = big.NewInt(0)
var one = big.NewInt(1)
var two = big.NewInt(2)

type ByteOrder bool

const (
	LittleEndian ByteOrder = false
	BigEndian    ByteOrder = true
)

// Int is a generic implementation of finite field arithmetic
// on integer finite fields with a given constant modulus,
// built using Go's built-in big.Int package.
// Int satisfies the abstract abstract.Secret interface,
// and hence serves as a basic implementation of abstract.Secret,
// e.g., representing discrete-log exponents of Schnorr groups
// or scalar multipliers for elliptic curves.
//
// Int offers an API similar to and compatible with big.Int,
// but "carries around" a pointer to the relevant modulus
// and automatically normalizes the value to that modulus
// after all arithmetic operations, simplifying modular arithmetic.
// Binary operations assume that the source(s)
// have the same modulus, but do not check this assumption.
// Unary and binary arithmetic operations may be performed on uninitialized
// target objects, and receive the modulus of the first operand.
// For efficiency the modulus field M is a pointer,
// whose target is assumed never to change.
//
type Int struct {
	V  big.Int   // Integer value from 0 through M-1
	M  *big.Int  // Modulus for finite field arithmetic
	BO ByteOrder // Endianness considered for this int
}

// Create a new Int with a given int64 value and big.Int modulus.
func NewInt(v int64, M *big.Int) *Int {
	return new(Int).Init64(v, M)
}

// Initialize a Int with a given big.Int value and modulus pointer.
// Note that the value is copied; the modulus is not.
func (i *Int) Init(V *big.Int, M *big.Int) *Int {
	i.M = M
	i.BO = BigEndian
	i.V.Set(V).Mod(&i.V, M)
	return i
}

// Initialize a Int with an int64 value and big.Int modulus.
func (i *Int) Init64(v int64, M *big.Int) *Int {
	i.M = M
	i.BO = BigEndian
	i.V.SetInt64(v).Mod(&i.V, M)
	return i
}

// Initializa to a number represented in a big-endian byte string.
func (i *Int) InitBytes(a []byte, M *big.Int) *Int {
	i.M = M
	i.BO = BigEndian
	i.V.SetBytes(a).Mod(&i.V, i.M)
	return i
}

// Initialize a Int to a rational fraction n/d
// specified with a pair of strings in a given base.
func (i *Int) InitString(n, d string, base int, M *big.Int) *Int {
	i.M = M
	i.BO = BigEndian
	if _, succ := i.SetString(n, d, base); !succ {
		panic("InitString: invalid fraction representation")
	}
	return i
}

// Return the Int's integer value in decimal string representation.
func (i *Int) String() string {
	return hex.EncodeToString(i.V.Bytes())
}

// Set value to a rational fraction n/d represented by a pair of strings.
// If d == "", then the denominator is taken to be 1.
// Returns (i,true) on success, or
// (nil,false) if either string fails to parse.
func (i *Int) SetString(n, d string, base int) (*Int, bool) {
	if _, succ := i.V.SetString(n, base); !succ {
		return nil, false
	}
	if d != "" {
		var di Int
		di.M = i.M
		if _, succ := di.SetString(d, "", base); !succ {
			return nil, false
		}
		i.Div(i, &di)
	}
	return i, true
}

// Compare two Ints for equality or inequality
func (i *Int) Cmp(s2 abstract.Secret) int {
	return i.V.Cmp(&s2.(*Int).V)
}

// Test two Ints for equality
func (i *Int) Equal(s2 abstract.Secret) bool {
	return i.V.Cmp(&s2.(*Int).V) == 0
}

// Returns true if the integer value is nonzero.
func (i *Int) Nonzero() bool {
	return i.V.Sign() != 0
}

// Set both value and modulus to be equal to another Int.
// Since this method copies the modulus as well,
// it may be used as an alternative to Init().
func (i *Int) Set(a abstract.Secret) abstract.Secret {
	ai := a.(*Int)
	i.V.Set(&ai.V)
	i.M = ai.M
	return i
}

// Set to the value 0.  The modulus must already be initialized.
func (i *Int) Zero() abstract.Secret {
	i.V.SetInt64(0)
	return i
}

// Set to the value 1.  The modulus must already be initialized.
func (i *Int) One() abstract.Secret {
	i.V.SetInt64(1)
	return i
}

// Set to an arbitrary 64-bit "small integer" value.
// The modulus must already be initialized.
func (i *Int) SetInt64(v int64) abstract.Secret {
	i.V.SetInt64(v).Mod(&i.V, i.M)
	return i
}

// Return the int64 representation of the value.
// If the value is not representable in an int64 the result is undefined.
func (i *Int) Int64() int64 {
	return i.V.Int64()
}

// Set to an arbitrary uint64 value.
// The modulus must already be initialized.
func (i *Int) SetUint64(v uint64) abstract.Secret {
	i.V.SetUint64(v).Mod(&i.V, i.M)
	return i
}

// Return the uint64 representation of the value.
// If the value is not representable in an uint64 the result is undefined.
func (i *Int) Uint64() uint64 {
	return i.V.Uint64()
}

// Set target to a + b mod M, where M is a's modulus..
func (i *Int) Add(a, b abstract.Secret) abstract.Secret {
	ai := a.(*Int)
	bi := b.(*Int)
	i.M = ai.M
	i.V.Add(&ai.V, &bi.V).Mod(&i.V, i.M)
	return i
}

// Set target to a - b mod M.
// Target receives a's modulus.
func (i *Int) Sub(a, b abstract.Secret) abstract.Secret {
	ai := a.(*Int)
	bi := b.(*Int)
	i.M = ai.M
	i.V.Sub(&ai.V, &bi.V).Mod(&i.V, i.M)
	return i
}

// Set to -a mod M.
func (i *Int) Neg(a abstract.Secret) abstract.Secret {
	ai := a.(*Int)
	i.M = ai.M
	if ai.V.Sign() > 0 {
		i.V.Sub(i.M, &ai.V)
	} else {
		i.V.SetUint64(0)
	}
	return i
}

// Set to a * b mod M.
// Target receives a's modulus.
func (i *Int) Mul(a, b abstract.Secret) abstract.Secret {
	ai := a.(*Int)
	bi := b.(*Int)
	i.M = ai.M
	i.V.Mul(&ai.V, &bi.V).Mod(&i.V, i.M)
	return i
}

// Set to a * b^-1 mod M, where b^-1 is the modular inverse of b.
func (i *Int) Div(a, b abstract.Secret) abstract.Secret {
	ai := a.(*Int)
	bi := b.(*Int)
	var t big.Int
	i.M = ai.M
	i.V.Mul(&ai.V, t.ModInverse(&bi.V, i.M))
	i.V.Mod(&i.V, i.M)
	return i
}

// Set to the modular inverse of a with respect to modulus M.
func (i *Int) Inv(a abstract.Secret) abstract.Secret {
	ai := a.(*Int)
	i.M = ai.M
	i.V.ModInverse(&a.(*Int).V, i.M)
	return i
}

// Set to a^e mod M,
// where e is an arbitrary big.Int exponent (not necessarily 0 <= e < M).
func (i *Int) Exp(a abstract.Secret, e *big.Int) abstract.Secret {
	ai := a.(*Int)
	i.M = ai.M
	i.V.Exp(&ai.V, e, i.M)
	return i
}

// Compute the Legendre symbol of i, if modulus M is prime,
// using the Euler criterion (which involves exponentiation).
func (i *Int) legendre() int {
	var Pm1, v big.Int
	Pm1.Sub(i.M, one)
	v.Div(&Pm1, two)
	v.Exp(&i.V, &v, i.M)
	if v.Cmp(&Pm1) == 0 {
		return -1
	}
	return v.Sign()
}

// Set to the Jacobi symbol of (a/M), which indicates whether a is
// zero (0), a positive square in M (1), or a non-square in M (-1).
func (i *Int) Jacobi(as abstract.Secret) abstract.Secret {
	ai := as.(*Int)
	i.M = ai.M
	i.V.SetInt64(int64(math.Jacobi(&ai.V, i.M)))
	return i
}

// Compute some square root of a mod M of one exists.
// Assumes the modulus M is an odd prime.
// Returns true on success, false if input a is not a square.
// (This really should be part of Go's big.Int library.)
func (i *Int) Sqrt(as abstract.Secret) bool {
	ai := as.(*Int)
	i.M = ai.M
	return math.Sqrt(&i.V, &ai.V, ai.M)
}

// Pick a [pseudo-]random integer modulo M
// using bits from the given stream cipher.
func (i *Int) Pick(rand cipher.Stream) abstract.Secret {
	i.V.Set(random.Int(i.M, rand))
	return i
}

// Return the length in bytes of encoded integers with modulus M.
// The length of encoded Ints depends only on the size of the modulus,
// and not on the the value of the encoded integer,
// making the encoding is fixed-length for simplicity and security.
func (i *Int) MarshalSize() int {
	return (i.M.BitLen() + 7) / 8
}

// Encode the value of this Int into a byte-slice exactly Len() bytes long.
func (i *Int) MarshalBinary() ([]byte, error) {
	l := i.MarshalSize()
	b := i.V.Bytes() // may be shorter than l
	offset := l - len(b)

	if i.BO == LittleEndian {
		return i.LittleEndian(l, l), nil
	}

	if offset != 0 {
		nb := make([]byte, l)
		copy(nb[offset:], b)
		b = nb
	}
	return b, nil
}

// Attempt to decode a Int from a byte-slice buffer.
// Returns an error if the buffer is not exactly Len() bytes long
// or if the contents of the buffer represents an out-of-range integer.
func (i *Int) UnmarshalBinary(buf []byte) error {
	if len(buf) != i.MarshalSize() {
		return errors.New("Int.Decode: wrong size buffer")
	}
	// Still needed here because of the comparison with the modulo
	if i.BO == LittleEndian {
		buf = util.Reverse(nil, buf)
	}
	i.V.SetBytes(buf)
	if i.V.Cmp(i.M) >= 0 {
		return errors.New("Int.Decode: value out of range")
	}
	return nil
}

// Encode the value of this Int into a big-endian byte-slice
// at least min bytes but no more than max bytes long.
// Panics if max != 0 and the Int cannot be represented in max bytes.
func (i *Int) BigEndian(min, max int) []byte {
	act := i.MarshalSize()
	pad, ofs := act, 0
	if pad < min {
		pad, ofs = min, min-act
	}
	if max != 0 && pad > max {
		panic("Int not representable in max bytes")
	}
	buf := make([]byte, pad)
	copy(buf[ofs:], i.V.Bytes())
	return buf
}

// SetBytes set the value value to a number represented
// by a byte string.
// Endianness depends on the endianess set in i.
func (i *Int) SetBytes(a []byte) abstract.Secret {
	var buff = a
	if i.BO == LittleEndian {
		buff = util.Reverse(nil, a)
	}
	i.V.SetBytes(buff).Mod(&i.V, i.M)
	return i
}

// Bytes returns the variable length byte slice of the value.
// It returns the byte slice using the same endianness as i.
func (i *Int) Bytes() []byte {
	buff := i.V.Bytes()
	if i.BO == LittleEndian {
		buff = util.Reverse(buff, buff)
	}
	return buff
}

// Encode the value of this Int into a little-endian byte-slice
// at least min bytes but no more than max bytes long.
// Panics if max != 0 and the Int cannot be represented in max bytes.
func (i *Int) LittleEndian(min, max int) []byte {
	act := i.MarshalSize()
<<<<<<< HEAD
	vSize := len(i.V.Bytes())
=======
	vBytes := i.V.Bytes()
	vSize := len(vBytes)
>>>>>>> ce549eb6
	if vSize < act {
		act = vSize
	}
	pad := act
	if pad < min {
		pad = min
	}
	if max != 0 && pad > max {
		panic("Int not representable in max bytes")
	}
	buf := make([]byte, pad)
	util.Reverse(buf[:act], vBytes)
	return buf
}

func (i *Int) MarshalTo(w io.Writer) (int, error) {
	return group.SecretMarshalTo(i, w)
}

func (i *Int) UnmarshalFrom(r io.Reader) (int, error) {
	return group.SecretUnmarshalFrom(i, r)
}

// Return the length in bytes of a uniform byte-string encoding of this Int,
// satisfying the requirements of the Hiding interface.
// For a Int this is always the same length as the normal encoding.
func (i *Int) HideLen() int {
	return i.MarshalSize()
}

// HideEncode a Int such that it appears indistinguishable
// from a HideLen()-byte string chosen uniformly at random,
// assuming the Int contains a uniform integer modulo M.
// For a Int this always succeeds and returns non-nil.
func (i *Int) HideEncode(rand cipher.Stream) []byte {

	// Lengh of required encoding
	hidelen := i.HideLen()

	// Bit-position of the most-significant bit of the modular integer
	// in the most-significant byte of its encoding.
	highbit := uint((i.M.BitLen() - 1) & 7)

	var enc big.Int
	for {
		// Pick a random multiplier of a suitable bit-length.
		var b [1]byte
		rand.XORKeyStream(b[:], b[:])
		mult := int64(b[0] >> highbit)

		// Multiply, and see if we end up with
		// a Int of the proper byte-length.
		// Reroll if we get a result larger than HideLen(),
		// to ensure uniformity of the resulting encoding.
		enc.SetInt64(mult).Mul(&i.V, &enc)
		if enc.BitLen() <= hidelen*8 {
			break
		}
	}

	b := enc.Bytes() // may be shorter than l
	if ofs := hidelen - len(b); ofs != 0 {
		b = append(make([]byte, ofs), b...)
	}
	return b
}

// HideDecode a uniform representation of this object from a slice,
// whose length must be exactly HideLen().
func (i *Int) HideDecode(buf []byte) {
	if len(buf) != i.HideLen() {
		panic("Int.HideDecode: wrong size buffer")
	}
	i.V.SetBytes(buf)
	i.V.Mod(&i.V, i.M)
}<|MERGE_RESOLUTION|>--- conflicted
+++ resolved
@@ -374,12 +374,8 @@
 // Panics if max != 0 and the Int cannot be represented in max bytes.
 func (i *Int) LittleEndian(min, max int) []byte {
 	act := i.MarshalSize()
-<<<<<<< HEAD
-	vSize := len(i.V.Bytes())
-=======
 	vBytes := i.V.Bytes()
 	vSize := len(vBytes)
->>>>>>> ce549eb6
 	if vSize < act {
 		act = vSize
 	}
